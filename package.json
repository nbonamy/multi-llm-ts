{
  "name": "multi-llm-ts",
<<<<<<< HEAD
  "version": "4.1.0-beta.1",
=======
  "version": "4.0.0",
>>>>>>> 853cbdb4
  "description": "Library to query multiple LLM providers in a consistent way",
  "repository": {
    "type": "git",
    "url": "git+https://github.com/nbonamy/multi-llm-ts.git"
  },
  "main": "./dist/index.js",
  "module": "./dist/index.mjs",
  "types": "./dist/index.d.ts",
  "bin": {
    "cli": "./tools/cli.js"
  },
  "files": [
    "dist"
  ],
  "scripts": {
    "typecheck": "tsc --noEmit",
    "build": "tsup",
    "lint": "eslint '**/*.ts'",
    "test": "vitest",
    "ollama": "node ./tools/update_ollama_models.js",
    "dist": "npm run lint && npx vitest --run && npm run build",
    "testui": "vitest --ui --coverage.enabled=true",
    "testreal": "REAL_API=1 vitest tests/unit/engine_real_apis.test.ts",
    "example": "tsx ./example/index.ts"
  },
  "author": {
    "name": "Nicolas Bonamy",
    "email": "nicolas@bonamy.fr"
  },
  "devDependencies": {
    "@eslint/compat": "^1.2.4",
    "@typescript-eslint/eslint-plugin": "^8.19.0",
    "@typescript-eslint/parser": "^8.19.0",
    "@vitest/coverage-v8": "^2.1.8",
    "@vitest/ui": "^2.1.8",
    "dotenv": "^16.4.7",
    "eslint": "^9.17.0",
    "eslint-import-resolver-typescript": "^3.7.0",
    "eslint-plugin-import": "^2.31.0",
    "jsdom": "^26.0.0",
    "tsup": "^8.3.5",
    "tsx": "^4.19.2",
    "typescript": "^5.7.2",
    "vitest": "^2.1.8"
  },
  "dependencies": {
    "@anthropic-ai/sdk": "^0.39.0",
    "@google/genai": "1.4.0",
    "@mistralai/mistralai": "^1.1.0",
    "groq-sdk": "^0.16.0",
    "minimatch": "^10.0.1",
    "ollama": "^0.5.15",
    "openai": "^5.0.0"
  }
}<|MERGE_RESOLUTION|>--- conflicted
+++ resolved
@@ -1,10 +1,6 @@
 {
-  "name": "multi-llm-ts",
-<<<<<<< HEAD
+  "name": "multi-llm-ts", 
   "version": "4.1.0-beta.1",
-=======
-  "version": "4.0.0",
->>>>>>> 853cbdb4
   "description": "Library to query multiple LLM providers in a consistent way",
   "repository": {
     "type": "git",
