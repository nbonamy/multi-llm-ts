--- conflicted
+++ resolved
@@ -42,11 +42,7 @@
       tools: true,
       vision: visionGlobs.some((m) => minimatch(model.id, m)),
       reasoning: model.id.startsWith('o'),
-<<<<<<< HEAD
       caching: false,
-=======
-      responses: false
->>>>>>> 4f1c7ea6
     }
   }
 
