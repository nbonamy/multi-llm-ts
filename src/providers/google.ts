import { ChatModel, EngineCreateOpts, ModelCapabilities, ModelGoogle } from '../types/index'
import { LLmCompletionPayload, LLmContentPayloadText, LlmChunk, LlmCompletionOpts, LlmResponse, LlmStream, LlmStreamingResponse, LlmToolCallInfo } from '../types/llm'
import Attachment from '../models/attachment'
import LlmEngine, { LlmStreamingContextTools } from '../engine'
import { zeroUsage } from '../usage'
import Message from '../models/message'
import logger from '../logger'

import { Content, FunctionCallingConfigMode, FunctionDeclaration, FunctionResponse, GenerateContentConfig, GenerateContentResponse, GoogleGenAI, Part, Schema, Type } from '@google/genai'
import { zodToJsonSchema } from 'zod-to-json-schema'
import { minimatch } from 'minimatch'

//
// https://ai.google.dev/gemini-api/docs
//

type GoogleCompletionOpts = LlmCompletionOpts & {
  instruction?: string
}

export type GoogleStreamingContext = Omit<LlmStreamingContextTools, 'thread'> & {
  opts: GoogleCompletionOpts
  content: Content[]
}

export default class extends LlmEngine {

  client: GoogleGenAI

  constructor(config: EngineCreateOpts) {
    super(config)
    this.client = new GoogleGenAI({
      apiKey: config.apiKey!,
    })
  }

  getId(): string {
    return 'google'
  }

  // https://ai.google.dev/gemini-api/docs/models/gemini

  getModelCapabilities(model: ModelGoogle): ModelCapabilities {

    const visionGlobs = [
      'gemma-3*',
      'gemini-1.5-pro-latest',
      'gemini-1.5-flash-*',
      'gemini-2.0-flash-*',
      'gemini-exp-1206',
      'gemini-2.0-flash-thinking-*',
      'gemini-2.5-*',
    ]

    const excludeVisionGlobs = [
      'gemma-3-1b*',
      '*tts',
    ]

    const reasoningGlobs = [
      'gemini-2.5-flash*',
      'gemini-2.5-pro*',
      '*thinking*',
    ]

    if (!model.name) {
      return {
        tools: true,
        vision: false,
        reasoning: false,
<<<<<<< HEAD
        caching: false,
=======
        responses: false,
>>>>>>> 4f1c7ea6
      }
    }
    
    const modelName = model.name.replace('models/', '')

    return {
      tools: !modelName.includes('gemma') && !modelName.includes('dialog') && !modelName.includes('tts'),
      vision: visionGlobs.some((m) => minimatch(modelName, m)) && !excludeVisionGlobs.some((m) => minimatch(modelName, m)),
      reasoning: reasoningGlobs.some((m) => minimatch(modelName, m)),
<<<<<<< HEAD
      caching: false,
=======
      responses: false,
>>>>>>> 4f1c7ea6
    }
    
  }

  async getModels(): Promise<ModelGoogle[]> {

    // need an api key
    if (!this.config.apiKey) {
      return []
    }

    // fpr debugging purposes
    // const actions = new Set<string>()

    // we may have to iterate over multiple pages
    const models: ModelGoogle[] = []
    const pager = await this.client.models.list()
    for await (const model of pager) {
      // model.supportedActions?.forEach((action) => actions.add(action))
      if (!model.name) continue
      //if (model.name.match(/\d\d\d$/)) continue
      if (model.name.includes('tuning')) continue
      if (model.description?.includes('deprecated')) continue
      if (model.description?.includes('discontinued')) continue
      models.push(model as ModelGoogle)
    }

    // debugging
    //console.log(actions)

    // reverse
    models.reverse()

    // done
    return models
    
  }

  async complete(model: ChatModel, thread: Message[], opts?: LlmCompletionOpts): Promise<LlmResponse> {
    const messages = this.threadToHistory(thread, model, opts)
    const instruction = this.getInstructions(model, thread)
    return await this.chat(model, messages, {
      ...opts,
      instruction
    })
  }

  async chat(model: ChatModel, thread: Content[], opts?: GoogleCompletionOpts): Promise<LlmResponse> {

    // save tool calls
    const toolCallInfo: LlmToolCallInfo[] = []
    
    // call
    logger.log(`[google] prompting model ${model.id}`)
    const response = await this.client.models.generateContent({
      model: model.id,
      contents: thread,
      config: await this.getGenerationConfig(model, opts),
    })

    // check for tool calls
    const toolCalls = response.functionCalls
    if (toolCalls?.length) {

      // results
      const results: FunctionResponse[] = []

      for (const toolCall of toolCalls) {

        // need
        logger.log(`[google] tool call ${toolCall.name} with ${JSON.stringify(toolCall.args)}`)

        // now execute
        const content = await this.callTool({ model: model.id }, toolCall.name!, toolCall.args)
        logger.log(`[google] tool call ${toolCall.name} => ${JSON.stringify(content).substring(0, 128)}`)

        results.push({
          name: toolCall.name!,
          response: content!
        })

        // save tool call info
        toolCallInfo.push({
          name: toolCall.name!,
          params: toolCall.args,
          result: content
        })

      }

      // function call
      thread.push({
        role: 'assistant',
        parts: response.candidates![0].content!.parts,
      })

      // send
      thread.push({
        role: 'tool',
        parts: results.map((r) => ({ functionResponse: r }) ),
      })

      // prompt again
      const completion = await this.chat(model, thread, opts)

      // prepend tool call info
      completion.toolCalls = [
        ...toolCallInfo,
        ...completion.toolCalls ?? [],
      ]

      // cumulate usage
      if (opts?.usage && response.usageMetadata && completion.usage) {
        completion.usage.prompt_tokens += response.usageMetadata.promptTokenCount ?? 0
        completion.usage.completion_tokens += response.usageMetadata.candidatesTokenCount ?? 0
      }

      // done
      return completion

    }

    // done
    return {
      type: 'text',
      content: response.text,
      toolCalls: toolCallInfo,
      ...(opts?.usage && response.usageMetadata ? { usage: {
        prompt_tokens: response.usageMetadata.promptTokenCount ?? 0,
        completion_tokens: response.usageMetadata.candidatesTokenCount ?? 0,
      } } : {}),
    }
  }

  async stream(model: ChatModel, thread: Message[], opts?: LlmCompletionOpts): Promise<LlmStreamingResponse> {

    // model: switch to vision if needed
    model = this.selectModel(model, thread, opts)

    // context
    const context: GoogleStreamingContext = {
      model: model,
      content: this.threadToHistory(thread, model, opts),
      opts: {
        ...opts,
        instruction: this.getInstructions(model, thread),
      },
      toolCalls: [],
      usage: zeroUsage()
    }

    // do it
    return {
      stream: await this.doStream(context),
      context: context
    }

  }

  async doStream(context: GoogleStreamingContext): Promise<LlmStream> {

    // reset
    context.toolCalls = []

    logger.log(`[google] prompting model ${context.model.id}`)
    const response = await this.client.models.generateContentStream({
      model: context.model.id,
      contents: context.content,
      config: await this.getGenerationConfig(context.model, context.opts),
    })

    // done
    return response

  }

  private supportsInstructions(model: ChatModel): boolean {
    return ['gemini'].some((m) => model.id.includes(m))
  }

  private supportsStructuredOutput(model: ChatModel): boolean {
    return ['gemini'].some((m) => model.id.includes(m))
  }

  private getInstructions(model: ChatModel, thread: Message[]): string|undefined {
    return (this.supportsInstructions(model) && thread.length > 1 && thread[0].role === 'system') ? thread[0].content : undefined  
  }

  private typeToSchemaType(type: string, properties?: any): Type {
    if (type === 'string') return Type.STRING
    if (type === 'number') return Type.NUMBER
    if (type === 'boolean') return Type.BOOLEAN
    if (type === 'array') return Type.ARRAY
    return properties ? Type.OBJECT : Type.STRING
  }

  private async getGenerationConfig(model: ChatModel, opts?: GoogleCompletionOpts): Promise<GenerateContentConfig|undefined> {

    const config: GenerateContentConfig = {
      ...(opts?.maxTokens ? { maxOutputTokens: opts?.maxTokens } : {} ),
      ...(opts?.temperature ? { temperature: opts?.temperature } : {} ),
      ...(opts?.top_k ? { topK: opts?.top_k } : {} ),
      ...(opts?.top_p ? { topP: opts?.top_p } : {} ),
    }

    // add instructions
    if (opts?.instruction) {
      config.systemInstruction = opts!.instruction
    }

    // add structured output
    if (this.supportsStructuredOutput(model) && opts?.structuredOutput) {
      config.responseMimeType = 'application/json'
      config.responseJsonSchema = zodToJsonSchema(opts.structuredOutput.structure)
    }

    // add tools
    if (opts?.tools !== false && model.capabilities.tools) {

      const tools = await this.getAvailableTools();
      if (tools.length) {
      
        const functionDeclarations: FunctionDeclaration[] = [];

        for (const tool of tools) {

          const googleProps: { [k: string]: Schema } = {};
          for (const name of Object.keys(tool.function.parameters.properties)) {
            const props = tool.function.parameters.properties[name]
            googleProps[name] = {
              type: this.typeToSchemaType(props.type),
              description: props.description,
              ...(props.enum ? { enum: props.enum } : {}),
              ...(props.items ? { items: {
                  type: this.typeToSchemaType(props.items.type, props.items?.properties),
                  properties: props.items?.properties
                }
              } : {}),
            } as Schema
          }

          functionDeclarations.push({
            name: tool.function.name,
            description: tool.function.description,
            ...(Object.keys(tool.function.parameters.properties).length == 0 ? {} : {
              parameters: {
                type: Type.OBJECT,
                properties: googleProps,
                required: tool.function.parameters!.required,
              }
            })
          })
        }

        // done
        config.tools = [{ functionDeclarations: functionDeclarations }]

        // tool call options
        if (opts?.toolChoice?.type === 'none') {
          config.toolConfig = { functionCallingConfig: { mode: FunctionCallingConfigMode.NONE } }
        } else if (opts?.toolChoice?.type === 'required') {
          config.toolConfig = { functionCallingConfig: { mode: FunctionCallingConfigMode.ANY } }
        } else if (opts?.toolChoice?.type === 'tool') {
          config.toolConfig = { functionCallingConfig: {
            mode: FunctionCallingConfigMode.ANY,
            allowedFunctionNames: [ opts.toolChoice.name! ]
          }}
        } else {
          config.toolConfig = { functionCallingConfig: { mode: FunctionCallingConfigMode.AUTO } }
        }

      }
    }

    // done
    return Object.keys(config).length ? config : undefined
  }

  threadToHistory(thread: Message[], model: ChatModel, opts?: LlmCompletionOpts): Content[] {
    const supportsInstructions = this.supportsInstructions(model)
    const payload = this.buildPayload(model, thread.filter((m) => supportsInstructions ? m.role !== 'system' : true), opts).map((p) => {
      if (p.role === 'system') p.role = 'user'
      return p
    })
    return payload.map((message) => this.messageToContent(message))
  }

  messageToContent(payload: LLmCompletionPayload): Content {
    const content: Content = {
      role: payload.role == 'assistant' ? 'model' : payload.role,
      parts: Array.isArray(payload.content) ? payload.content.map((c) => ({ text: (c as LLmContentPayloadText).text })) : [ { text: payload.content as string } ],
    }
    for (const index in payload.images) {
      content.parts!.push({
        inlineData: {
          mimeType: 'image/png',
          data: payload.images[Number(index)],
        }
      })
    }
    return content
  }

  addAttachment(parts: Array<string|Part>, attachment: Attachment) {

    // load if no contents
    if (attachment.content === null || attachment.content === undefined) {
      console.warn('[google] attachment contents not available. Skipping attachment.')
    }
  
    // add inline
    if (attachment.isImage()) {
      parts.push({
        inlineData: {
          mimeType: attachment.mimeType,
          data: attachment.content,
        }
      })
    } else if (attachment.isText()) {
      parts.push(attachment.content)
    }

  }

  // eslint-disable-next-line @typescript-eslint/no-unused-vars
  async stop(stream: LlmStream) {
    //await stream?.controller?.abort()
  }
   
  async *nativeChunkToLlmChunk(chunk: GenerateContentResponse, context: GoogleStreamingContext): AsyncGenerator<LlmChunk, void, void> {

    // debug
    // logger.log('[google] chunk', JSON.stringify(chunk))

    // usage
    if (context.opts.usage && chunk.usageMetadata) {
      context.usage.prompt_tokens += chunk.usageMetadata.promptTokenCount ?? 0
      context.usage.completion_tokens += chunk.usageMetadata.candidatesTokenCount ?? 0
    }

    // tool calls
    const toolCalls = chunk.functionCalls
    if (toolCalls?.length) {

      // save
      context.toolCalls = toolCalls.filter(tc => tc.name).map((tc) => {
        return {
          id: tc.id || tc.name!,
          message: '',
          function: tc.name!,
          args: JSON.stringify(tc.args),
        }
      })

      // results
      const results: FunctionResponse[] = []

      // call
      for (const toolCall of context.toolCalls) {

        // first notify
        yield {
          type: 'tool',
          id: toolCall.id,
          name: toolCall.function,
          status: this.getToolPreparationDescription(toolCall.function),
          done: false
        }

        // need
        logger.log(`[google] tool call ${toolCall.function} with ${toolCall.args}`)
        const args = JSON.parse(toolCall.args)

        // first notify
        yield {
          type: 'tool',
          id: toolCall.id,
          name: toolCall.function,
          status: this.getToolRunningDescription(toolCall.function, args),
          call: {
            params: args,
            result: undefined
          },
          done: false
        }

        // now execute
        const content = await this.callTool({ model: context.model.id }, toolCall.function, args)
        logger.log(`[google] tool call ${toolCall.function} => ${JSON.stringify(content).substring(0, 128)}`)

        // send
        results.push({
          id: toolCall.id,
          name: toolCall.function,
          response: content
        })

        // clear
        yield {
          type: 'tool',
          id: toolCall.id,
          name: toolCall.function,
          status: this.getToolCompletedDescription(toolCall.function, args, content),
          done: true,
          call: {
            params: args,
            result: content
          },
        }

      }

      // function call
      context.content.push({
        role: 'assistant',
        parts: chunk.candidates![0].content!.parts,
      })

      // send
      context.content.push({
        role: 'tool',
        parts: results.map((r) => ({ functionResponse: r }) ),
      })

      // clear force tool call to avoid infinite loop
      if (context.opts.toolChoice?.type === 'tool') {
        delete context.opts.toolChoice
      }

      // switch to new stream
      yield {
        type: 'stream',
        stream: await this.doStream(context),
      }
      
      // done
      return

    }

    // text chunk
    const done = !!chunk.candidates?.[0].finishReason
    yield {
      type: 'content',
      text: chunk.text || '',
      done: done
    }

    // usage
    if (done && context.opts.usage) {
      yield { type: 'usage', usage: context.usage }
    }
  }

   
  // eslint-disable-next-line @typescript-eslint/no-unused-vars
  addImageToPayload(attachment: Attachment, payload: LLmCompletionPayload, opts?: LlmCompletionOpts) {
    if (!payload.images) payload.images = []
    payload.images.push(attachment!.content)
  }

}<|MERGE_RESOLUTION|>--- conflicted
+++ resolved
@@ -68,11 +68,7 @@
         tools: true,
         vision: false,
         reasoning: false,
-<<<<<<< HEAD
         caching: false,
-=======
-        responses: false,
->>>>>>> 4f1c7ea6
       }
     }
     
@@ -82,11 +78,7 @@
       tools: !modelName.includes('gemma') && !modelName.includes('dialog') && !modelName.includes('tts'),
       vision: visionGlobs.some((m) => minimatch(modelName, m)) && !excludeVisionGlobs.some((m) => minimatch(modelName, m)),
       reasoning: reasoningGlobs.some((m) => minimatch(modelName, m)),
-<<<<<<< HEAD
       caching: false,
-=======
-      responses: false,
->>>>>>> 4f1c7ea6
     }
     
   }
