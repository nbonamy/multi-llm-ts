import Message from '../models/message'
import { ChatModel, EngineCreateOpts, ModelCapabilities, ModelOpenRouter } from '../types/index'
import { LlmRole } from '../types/llm'
import OpenAI from './openai'

//
// https://openrouter.ai/docs/quick-start
//

export default class extends OpenAI {

  constructor(config: EngineCreateOpts) {
    super(config, {
      apiKey: config.apiKey,
      baseURL: 'https://openrouter.ai/api/v1',
    })
  }

  getId(): string {
    return 'openrouter'
  }

  async getModels(): Promise<ModelOpenRouter[]> {
    return await super.getModels() as ModelOpenRouter[]
  }

  getModelCapabilities(model: ModelOpenRouter): ModelCapabilities {

    let input_modalities: string[] = model.architecture?.input_modalities
    if (!input_modalities && model.architecture?.modality) {
      input_modalities = model.architecture.modality.split('->')[0].split('+')
    }

    return {
      tools: model.supported_parameters?.includes('tools') ?? false,
      vision: input_modalities?.includes('image') ?? false,
      reasoning: model.supported_parameters?.includes('reasoning') ?? false,
<<<<<<< HEAD
      caching: false,
=======
      responses: false,
>>>>>>> 4f1c7ea6
    }

  }

  modelSupportsStructuredOutput(model: ChatModel): boolean {
    const meta: ModelOpenRouter = model.meta as ModelOpenRouter
    return meta?.supported_parameters?.includes('response_format') ?? false
  }

  get systemRole(): LlmRole {
    return 'system'
  }

  protected setBaseURL() {
    // avoid override by super
  }

  requiresFlatTextPayload(msg: Message): boolean {
    return super.defaultRequiresFlatTextPayload(msg)
  }

}<|MERGE_RESOLUTION|>--- conflicted
+++ resolved
@@ -35,11 +35,7 @@
       tools: model.supported_parameters?.includes('tools') ?? false,
       vision: input_modalities?.includes('image') ?? false,
       reasoning: model.supported_parameters?.includes('reasoning') ?? false,
-<<<<<<< HEAD
       caching: false,
-=======
-      responses: false,
->>>>>>> 4f1c7ea6
     }
 
   }
