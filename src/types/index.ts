
export type EngineCreateOpts = {
  apiKey?: string
  baseURL?: string
  timeout?: number
  maxRetries?: number
  deployment?: string
  apiVersion?: string
  /**
   * If true, the engine will prefer using the (upcoming) Responses API when available.
   * Currently unused – reserved for future implementation.
   */
  preferResponses?: boolean
}

export type ModelsList = {
  chat: ChatModel[]
  image?: Model[]
  video?: Model[]
  embedding?: Model[]
  realtime?: Model[]
  computer?: Model[]
  tts?: Model[]
  stt?: Model[]
}

export type ModelCapabilities = {
  tools: undefined | boolean
  vision: boolean
  reasoning: boolean
<<<<<<< HEAD
  caching: boolean
=======
  /**
   * Indicates whether the model is able to produce structured Response objects
   * rather than plain text. `undefined` means the capability is unknown.
   */
  responses: boolean
>>>>>>> 4f1c7ea6
}

export type Model = {
  id: string
  name: string
  meta?: ModelMetadata
}

export type ChatModel = Model & {
  capabilities: ModelCapabilities
}

export type ModelGeneric = {
  id: string
  name: string
}

export type ModelAnthropic = {
  type: string
  id: string
  display_name: string
  created_at: string
}

export type ModelCerebras = {
  id: string
  object: string
  created: number
  owned_by: string
}

export type ModelDeepseek = {
  id: string
  object: string
  owned_by: string
}

export type ModelGoogle = {
  name: string
  version?: string
  displayName?: string
  description?: string
  inputTokenLimit?: number
  outputTokenLimit?: number
  supportedActions?: string[]
}

export type ModelGroq = {
  id: string
  object: string
  created: number
  owned_by: string
  active?: boolean
  context_window?: number
  public_apps?: any
  max_completion_tokens?: number
}

export type ModelMeta = {
  id: string
  created: number
  object: string
  owned_by: string
}

export type ModelMistralAI = {
  id: string
  object?: string
  created?: number
  ownedBy?: string
  name?: string|null
  description?: string|null
  maxContextLength?: number
  aliases?: string[]
  deprecation?: any
  capabilities: {
    completionChat?: boolean
    completionFim?: boolean
    functionCalling?: boolean
    fineTuning?: boolean
    vision?: boolean
  }
  type?: string
}

export type ModelOllama = {
  name: string
  model: string
  modified_at: Date
  size: number
  digest: string
  details: {
    parent_model: string
    format: string
    family: string
    families: string[]
    parameter_size: string
    quantization_level: string
  }
}

export type ModelOpenAI = {
  id: string
  object: string
  created: number
  owned_by: string
}

export type ModelOpenRouter = {
  id: string
  hugging_face_id: string | null
  name: string
  created: number
  description: string
  context_length: number
  architecture: {
    modality: string
    input_modalities: string[]
    output_modalities: string[]
    tokenizer: string
    instruct_type: string | null
  }
  pricing: {
    prompt: string
    completion: string
    request: string
    image: string
    web_search: string
    internal_reasoning: string
  }
  top_provider: {
    context_length: number
    max_completion_tokens: number
    is_moderated: boolean
  }
  per_request_limits: any
  supported_parameters: string[]
}

export type ModelTogether = {
  id: string
  object: string
  created: number
  type: string
  running: boolean
  display_name: string
  organization: string
  link: string
  context_length: number
  config: {
    chat_template: string
    stop: string[]
    bos_token: string
    eos_token: string
  }
  pricing: {
    hourly: number
    input: number
    output: number
    base: number
    finetune: number
  }
}

export type ModelxAI = {
  id: string
  created: number
  object: string
  owned_by: string
}

export type ModelMetadata =  ModelGeneric |
  ModelAnthropic | ModelCerebras | ModelDeepseek | ModelGoogle |
  ModelGroq | ModelMeta | ModelMistralAI | ModelOllama | ModelOpenAI |
  ModelOpenRouter | ModelTogether | ModelxAI<|MERGE_RESOLUTION|>--- conflicted
+++ resolved
@@ -6,10 +6,7 @@
   maxRetries?: number
   deployment?: string
   apiVersion?: string
-  /**
-   * If true, the engine will prefer using the (upcoming) Responses API when available.
-   * Currently unused – reserved for future implementation.
-   */
+  useOpenAIResponsesApi?: boolean
   preferResponses?: boolean
 }
 
@@ -28,15 +25,7 @@
   tools: undefined | boolean
   vision: boolean
   reasoning: boolean
-<<<<<<< HEAD
   caching: boolean
-=======
-  /**
-   * Indicates whether the model is able to produce structured Response objects
-   * rather than plain text. `undefined` means the capability is unknown.
-   */
-  responses: boolean
->>>>>>> 4f1c7ea6
 }
 
 export type Model = {
