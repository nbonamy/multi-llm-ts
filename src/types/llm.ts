
import { ZodType } from 'zod'
import { ChatModel } from './index'

export type LlmRole = 'system'|'developer'|'user'|'assistant'|'tool'

export type LlmToolChoiceAuto = { type: 'auto' }
export type LlmToolChoiceNone = { type: 'none' }
export type LlmToolChoiceRequired = { type: 'required' }
export type LlmToolChoiceNamed = {
  type: 'tool'
  name: string
}

export type LlmToolChoice = LlmToolChoiceNone | LlmToolChoiceAuto | LlmToolChoiceRequired | LlmToolChoiceNamed

export type LlmToolCallInfo = {
  name: string
  params: any
  result: any
}

export type LlmResponse = {
  type: 'text'
  content?: string
  toolCalls?: LlmToolCallInfo[]
  openAIResponseId?: string
  usage?: LlmUsage
}

export type LlmToolCall = {
  id: string
  message: any
  function: string
  args: string
}

export type LlmToolResponse = {
  type: 'tools'
  calls: LlmToolCall[]
}

export type LlmNonStreamingResponse = LlmResponse | LlmToolResponse

export type LlmStream = AsyncIterable<any> & {

  // this is the abort controller returned by the provider
  // we use this to cancel the streaming on the provider side
  controller?: AbortController;

}

export type LlmStreamingContext = any

export type LlmStreamingResponse = {
  stream: LlmStream
  context: LlmStreamingContext
}

export type LlmReasoningEffort = 'low'|'medium'|'high'

export type LLmCustomModelOpts = Record<string, any>

export type LlmOpenAIModelOpts = {
  reasoningEffort?: LlmReasoningEffort
}

export type LlmAnthropicModelOpts = {
  reasoning?: boolean
  reasoningBudget?: number
}

export type LlmModelOpts = {
  contextWindowSize?: number
  maxTokens?: number
  temperature?: number
  top_k?: number
  top_p?: number
  customOpts?: LLmCustomModelOpts
} & LlmOpenAIModelOpts & LlmAnthropicModelOpts

export type LlmStructuredOutput = {
  name: string
  structure: ZodType
}

export type LlmCompletionOpts = {
  tools?: boolean
  toolChoice?: LlmToolChoice
  caching?: boolean
  visionFallbackModel?: ChatModel
  usage?: boolean
  citations?: boolean
  useOpenAIResponsesApi?: boolean
  openAIResponseId?: string
<<<<<<< HEAD
  structuredOutput?: LlmStructuredOutput
=======
  structuredOutput?: {
    name: string
    structure: ZodType
  }

  // this is provided by the caller
  // to cancel the request if needed
  abortSignal?: AbortSignal

>>>>>>> a847d74f
} & LlmModelOpts

export type LLmCompletionPayload = {
  role: LlmRole
  content: string|LlmContentPayload[]
  images?: string[]
  tool_call_id?: string
  tool_calls?: any[]
}

export type LLmContentPayloadText = {
  type: 'text'
  text: string
}

export type LLmContentPayloadImageOpenai ={
  type: 'image_url'
  image_url: {
    url: string
  }
}

export type LLmContentPayloadDocumentAnthropic = {
  type: 'document'
  source?: {
    type: 'text'
    media_type: 'text/plain'
    data: string
  },
  title?: string,
  context?: string
  citations?: {
    enabled: boolean
  }
}

export type LLmContentPayloadImageAnthropic = {
  type: 'image'
  source?: {
    type: string
    media_type: 'image/jpeg' | 'image/png' | 'image/gif' | 'image/webp'
    data: string
  }
}

export type LlmContentPayload =
  LLmContentPayloadText |
  LLmContentPayloadImageOpenai |
  LLmContentPayloadDocumentAnthropic |
  LLmContentPayloadImageAnthropic

export type LlmChunkContent = {
  type: 'content'|'reasoning'
  text: string
  done: boolean
}

export type LlmChunkStream ={
  type: 'stream'
  stream: LlmStream
}

export type LlmChunkTool = {
  type: 'tool'
  id: string
  name: string
  status?: string
  call?: {
    params: any
    result: any
  }
  done: boolean
}

export type LlmChunkUsage = {
  type: 'usage'
  usage: LlmUsage
}

export type LlmOpenAIMessageId = {
  type: 'openai_message_id'
  id: string
}

export type LlmChunk = LlmChunkContent | LlmChunkStream | LlmChunkTool | LlmChunkUsage | LlmOpenAIMessageId

export type LlmToolArrayItem = {
  name: string
  type: string
  description: string
  required?: boolean
}

export type LlmToolArrayItems = {
  type: string
  properties?: LlmToolArrayItem[]
}

export type LlmToolParameterOpenAI = {
  name: string
  type: string
  description: string
  enum?: string[]
  items?: LlmToolArrayItems
  required?: boolean
}

export type LlmToolOpenAI = {
  type: 'function'
  function: {
    name: string
    description: string
    parameters: {
      type: 'object'
      properties: Record<string, LlmToolParameterOpenAI>
      required: string[]
    }
  }
}

export type LlmTool = LlmToolOpenAI

export type LlmUsage = {
  prompt_tokens: number
  completion_tokens: number
  prompt_tokens_details?: {
    cached_tokens?: number
    audio_tokens?: number
  }
  completion_tokens_details?: {
    reasoning_tokens?: number
    audio_tokens?: number
  }
}<|MERGE_RESOLUTION|>--- conflicted
+++ resolved
@@ -93,19 +93,12 @@
   citations?: boolean
   useOpenAIResponsesApi?: boolean
   openAIResponseId?: string
-<<<<<<< HEAD
   structuredOutput?: LlmStructuredOutput
-=======
-  structuredOutput?: {
-    name: string
-    structure: ZodType
-  }
 
   // this is provided by the caller
   // to cancel the request if needed
   abortSignal?: AbortSignal
 
->>>>>>> a847d74f
 } & LlmModelOpts
 
 export type LLmCompletionPayload = {
