--- conflicted
+++ resolved
@@ -5,11 +5,7 @@
 import { PluginParameter } from 'types/plugin'
 import { minimatch } from 'minimatch'
 import Message from './models/message'
-<<<<<<< HEAD
-import { Plugin } from './plugin'
-=======
 import { Plugin, ICustomPlugin, MultiToolPlugin } from './plugin'
->>>>>>> 16954fe8
 
 export type LlmStreamingContextBase = {
   model: string
