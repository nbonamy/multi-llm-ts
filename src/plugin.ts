import { PluginParameter } from 'types/plugin'

<<<<<<< HEAD
export class Plugin {

=======
export interface ICustomPlugin {
  getTools(): Promise<any|any[]>
}

export class Plugin {

>>>>>>> 16954fe8
  serializeInTools(): boolean {
    return true
  }

  isEnabled(): boolean {
    return false
  }

  isCustomTool(): boolean {
    return false
  }

  getName(): string {
    throw new Error('Not implemented')
  }

  getDescription(): string {
    throw new Error('Not implemented')
  }

  // eslint-disable-next-line @typescript-eslint/no-unused-vars
  getPreparationDescription(tool: string): string {
    return ''
  }

  // eslint-disable-next-line @typescript-eslint/no-unused-vars
  getRunningDescription(tool: string, args: any): string {
    throw new Error('Not implemented')
  }

  getParameters(): PluginParameter[] {
    throw new Error('Not implemented')
  }

  // eslint-disable-next-line @typescript-eslint/no-unused-vars
  async execute(parameters: any): Promise<any> {
    throw new Error('Not implemented')
  }

}

export class CustomToolPlugin extends Plugin implements ICustomPlugin {

  async getTools(): Promise<any|any[]> {
    throw new Error('Not implemented')
  }

}

export class MultiToolPlugin extends Plugin implements ICustomPlugin{

  // this allows for only specific tools of a multi-tool plugin to be enabled
  // if null, all tools are enabled
  // if empty, no tools are enabled
  // implementation should make sure that getTools and handlesTool
  // check toolsEnabled when responding

  // example:
  // handlesTool(name: string): boolean {
  //   const handled = ...
  //   return handled && (!this.toolsEnabled || this.toolsEnabled.includes(name))
  // }

  toolsEnabled: string[]|null = null

  enableTool(name: string): void {
    if (!this.toolsEnabled) {
      this.toolsEnabled = []
    }
    if (!this.toolsEnabled.includes(name)) {
      this.toolsEnabled.push(name)
    }
  }
  
  getTools(): Promise<any[]> {
    throw new Error('Not implemented')
  }

  // eslint-disable-next-line @typescript-eslint/no-unused-vars
  handlesTool(name: string): boolean {
    return false
  }

}

export default Plugin;<|MERGE_RESOLUTION|>--- conflicted
+++ resolved
@@ -1,16 +1,11 @@
 import { PluginParameter } from 'types/plugin'
 
-<<<<<<< HEAD
-export class Plugin {
-
-=======
 export interface ICustomPlugin {
   getTools(): Promise<any|any[]>
 }
 
 export class Plugin {
 
->>>>>>> 16954fe8
   serializeInTools(): boolean {
     return true
   }
@@ -94,6 +89,4 @@
     return false
   }
 
-}
-
-export default Plugin;+}